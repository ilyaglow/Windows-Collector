<<<<<<< HEAD
=======
[![GoDoc](https://godoc.org/github.com/AlecRandazzo/GoFor/pkg/gofor?status.png)](https://godoc.org/github.com/AlecRandazzo/GoFor/pkg/gofor) [![contributions welcome](https://img.shields.io/badge/contributions-welcome-brightgreen.svg?style=flat)](https://github.com/dwyl/esta/issues)

>>>>>>> b1c9e33d
# GoFor
GoFor (Go Forensics) is a forensic library geared towards augmenting EDR toolsets. Unfortunately, not all EDR toolsets has the capability of collecting forensically relevant files from endpoints.

## Usage

<<<<<<< HEAD
### GoFor Collector

To collect all forensic files:
```gofor-collector.exe /z whatever.zip /g a```

To collect just event logs:
```gofor-collector.exe /z whatever.zip /g e```

To collect $MFT and registry hives: ```gofor-collector.exe /z whatever.zip /g mr```

For `/g` concatenate the abbreviation characters together for what you want. The order doesn't matter. Valid values are `a` for all (defaults to this if you don't use `/g`), `m` for $MFT, `r` for system registries, `u` for user registries, `e` for event logs.
=======
```gofor-collector.exe --zip out.zip```
>>>>>>> b1c9e33d

## Currently Available Features
- GoFor Collector: Windows command line collector that can acquire the files listed below and write them to a zip file.
  - OS Drive $MFT
  - All user NTUSER.DAT and USRCLASS.DAT
  - SYSTEM and SOFTWARE registry hives
  - All Windows event EVTX files

## Future Plans
- Add support to the GoFor collector for uploading to GCP and AWS.
- Finish capabilities of stand alone MFT parser.
- Develop an EVTX parser.
- Develop a registry parser.
- Develop a kubernetes cluster that can be deployed to GCP that will autoparse data uploaded to a storage bucket and insert the results into a BigTable cluster.
- Develop a frontend to review and markdown forensic data stored in BigTable.<|MERGE_RESOLUTION|>--- conflicted
+++ resolved
@@ -1,14 +1,10 @@
-<<<<<<< HEAD
-=======
 [![GoDoc](https://godoc.org/github.com/AlecRandazzo/GoFor/pkg/gofor?status.png)](https://godoc.org/github.com/AlecRandazzo/GoFor/pkg/gofor) [![contributions welcome](https://img.shields.io/badge/contributions-welcome-brightgreen.svg?style=flat)](https://github.com/dwyl/esta/issues)
 
->>>>>>> b1c9e33d
 # GoFor
 GoFor (Go Forensics) is a forensic library geared towards augmenting EDR toolsets. Unfortunately, not all EDR toolsets has the capability of collecting forensically relevant files from endpoints.
 
 ## Usage
 
-<<<<<<< HEAD
 ### GoFor Collector
 
 To collect all forensic files:
@@ -20,9 +16,6 @@
 To collect $MFT and registry hives: ```gofor-collector.exe /z whatever.zip /g mr```
 
 For `/g` concatenate the abbreviation characters together for what you want. The order doesn't matter. Valid values are `a` for all (defaults to this if you don't use `/g`), `m` for $MFT, `r` for system registries, `u` for user registries, `e` for event logs.
-=======
-```gofor-collector.exe --zip out.zip```
->>>>>>> b1c9e33d
 
 ## Currently Available Features
 - GoFor Collector: Windows command line collector that can acquire the files listed below and write them to a zip file.
